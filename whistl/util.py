'''This file contains useful functions for processing data'''

import os
import pickle
import random

import numpy as np


<<<<<<< HEAD
def get_data_dirs(data_root):
    ''' Extract all the data subdirectories in a given root directory

    Arguments
    ---------
    data_root: str or Path
        The root directory whose subdirectories contain gene expression data

    Returns
    -------
    data_dirs: list of str or Path
        The list of directories containing gene expression data
    '''
    # List everything in data_root
    subfiles = [os.path.join(data_root, f) for f in os.listdir(data_root)]
    # Keep only data directories, not anything else that might be in data_root
    data_dirs = [f for f in subfiles if ('SRP' in f or 'GSE' in f) and os.path.isdir(f)]

    return data_dirs


def extract_test_dirs(data_dirs, disease_label, sample_to_label):
    ''' Split the list of directories passed in into those that contain samples with a given
    disease, and those that don't

    Arguments
    ---------
    data_dirs: list of str or Path
        A list of directories containing gene expression data
    disease_label: str
        The name of the disease whose samples will be used in testing
    sample_to_label: dict
        A string to string dict mapping sample ids to their corresponding label string.
        E.g. {'GSM297791': 'sepsis'}

    Returns
    -------
    train_dirs: list of str or Path
        The directories from data_dirs not containing any samples corresponding to disease_label
    test_dirs: list of str or Path
        The directories from data_dirs that do contain samples with the provided disease
    '''
    train_dirs = []
    test_dirs = []

    for data_dir in data_dirs:
        study = os.path.basename(os.path.normpath(data_dir))
        study_file_name = study + '.tsv'
        data_file = os.path.join(data_dir, study_file_name)

        sample_ids = None
        with open(data_file, 'r') as in_file:
            # The tsv header contains all the sample ids for the study
            sample_ids = in_file.readline()
            sample_ids = sample_ids.strip().split('\t')

        for sample_id in sample_ids:
            if sample_id in sample_to_label:
                if sample_to_label[sample_id] == disease_label:
                    test_dirs.append(data_dir)
                    break
        else:
            # If the the dir isn't added to test_dirs, add to train_dirs
            train_dirs.append(data_dir)

    return train_dirs, test_dirs


=======
>>>>>>> 4be285fc
def generate_encoding(classes):
    '''Given a list of class names, generate a one-hot encoding for each class

    Arguments
    ---------
    classes: list of str
        The classes to generate an encoding for

    Returns
    -------
    label_to_encoding: dict
        A dictionary mapping each class to its encoding
    '''

    # Handle binary classification by encoding as 0/1 instead of one-hot
    if len(classes) == 2:
        label_to_encoding = {}
        for i in range(len(classes)):
            label_to_encoding[classes[i]] = i

        return label_to_encoding

    else:
        label_to_encoding = {}
        zero_matrix = np.zeros((len(classes), len(classes)))

        for i in range(len(classes)):
            encoding = zero_matrix.copy()
            encoding[i, i] = 1
            label_to_encoding[classes[i]] = encoding

        return label_to_encoding


def add_genes_to_results(results, gene_file):
    '''Add the ids of the genes used to train the model to the results dictionary

    Arguments
    ---------
    results: dict
        The dictionary containing metrics about the run
    gene_file: str or Path
        The file containing the list of genes to train the model on

    Returns
    -------
    results: dict
        The dictionary passed in with the list of genes added
    '''
    genes = parse_gene_file(gene_file)
    results['genes'] = genes

    return results


def add_study_ids_to_results(results, train_dirs, tune_dirs):
    '''Add the ids of the training and tuning set studies used to the results dictionary

    Arguments
    ---------
    results: dict
        The dictionary containing metrics about the run
    train_dirs: list of strings
        The paths to each directory containing a study that was used in training the model
    tune_dirs: list of strings
        The paths to each directory containing a study that was used in tuning the model

    Returns
    -------
    results: dict
        The dictionary passed in, with the train and tune study ids added
    '''
    train_ids = []
    tune_ids = []

    for dir_ in train_dirs:
        study_id = os.path.split(os.path.normpath(dir_))[-1]
        train_ids.append(study_id)
    for dir_ in tune_dirs:
        study_id = os.path.split(os.path.normpath(dir_))[-1]
        tune_ids.append(study_id)

    results['train_ids'] = train_ids
    results['tune_ids'] = tune_ids

    return results


def save_results(out_file_path, results):
    '''Write the results of a classifier training run to a file

    Arguments
    ---------
    out_file_path: str or Path
        The path to save the results to
    results: dict
        The results to save to the file
    '''
    with open(out_file_path, 'wb') as out_file:
        pickle.dump(results, out_file)


def train_tune_split(data_dirs, tune_study_count):
    '''Split the data directories into train and tune directories

    Arguments
    ---------
    data_dirs: list of str or Path
        The directories gene expression data
    tune_study_count:
        The number of studies to put in the tuning set

    Returns
    -------
    train_dirs: list of strs
        The directories to be used as training data
    tune_dirs: list of strs
        The directories to be used for model tuning
    '''
    # Pull out directories for tuning, then put everything else in train_dirs
    tune_dirs = random.sample(data_dirs, tune_study_count)
    train_dirs = [dir_ for dir_ in data_dirs if dir_ not in tune_dirs]

    return train_dirs, tune_dirs


def count_correct(output, labels):
    '''Calculate the number of correct predictions in the given batch'''
    # This could be more efficient with a hard sigmoid or something,
    # Performance impact should be negligible though
    correct = 0
    predictions = [1 if p > 0 else 0 for p in output]
    for y, y_hat in zip(predictions, labels):
        if y == y_hat:
            correct += 1
    return correct


def parse_map_file(map_file_path):
    '''Create a sample: label mapping from the pickled file output by label_samples.py

    Arguments
    ---------
    map_file_path: str or Path object
        The path to a pickled file created by label_samples.py

    Returns
    -------
    sample_to_label: dict
        A string to string dict mapping sample ids to their corresponding label string.
        E.g. {'GSM297791': 'sepsis'}
    '''
    sample_to_label = {}
    label_to_sample = None
    with open(map_file_path, 'rb') as map_file:
        label_to_sample, _ = pickle.load(map_file)

    for label in label_to_sample:
        for sample in label_to_sample[label]:
            sample_to_label[sample] = label

    return sample_to_label


def get_labels(df, sample_to_label, label_to_encoding):
    ''' Retrieve the labels for the given dataset

    Arguments
    ---------
    df: pandas.DataFrame
        The DataFrame to generate labels for. Each column in the DataFrame should be a
        sample contained in sample_to_label
    sample_to_label: dict
        A dictionary mapping sample ids to their label
    label_to_encoding: dict
        A dictionary mapping the string version of a label e.g. 'sepsis' to the int encoded version
        e.g. 0

    Returns
    ------
    labels: list of ints
        The labels to be used in training a model
    '''
    labels = []
    for column in df.columns:
        labels.append(label_to_encoding[sample_to_label[column]])

    return labels


def keep_samples_with_labels(df, sample_to_label, labels_to_keep):
    ''' Remove all samples from a dataframe except those matching one of the provided labels

    Arguments
    ---------
    df: pandas.DataFrame
        The DataFrame to be filtered. Each column in the DataFrame should be a
        sample contained in sample_to_label
    sample_to_label: dict
        A dictionary mapping sample ids to their label
    labels_to_keep: dict.dict_keys (or list of strings, depending on python version)
        The labels to be kept in the dataframe

    Returns
    df: pandas.DataFrame
        The filtered version of the dataframe passed in
    '''
    keep_columns = [col for col in df.columns if sample_to_label[col] in labels_to_keep]
    # Some studies will only contain a disease you aren't currently working with. If that
    # is the case, return None to signal that the Dataset shouldn't include this study
    if len(keep_columns) == 0:
        return None

    df = df[keep_columns]

    return df


def remove_samples_with_label(df, sample_to_label, label_to_remove):
    ''' Remove all samples with a given label from the DataFrame

    Arguments
    ---------
    df: pandas.DataFrame
        The DataFrame to be filtered. Each column in the DataFrame should be a
        sample contained in sample_to_label
    sample_to_label: dict
        A dictionary mapping sample ids to their label
    label_to_remove: str
        The name of the label to remove. For example, 'other'

    Returns
    -------
    df: pandas.DataFrame
        The filtered version of the dataframe passed in
    '''
    keep_columns = [col for col in df.columns if sample_to_label[col] != label_to_remove]
    df = df[keep_columns]

    return df


def parse_gene_file(gene_file_path):
    '''Read a list of genes from a file

    Arguments
    ---------
    gene_file_path: str
        The path to the csv file to be read from

    Returns
    -------
    genes: list of str
        The genes found in the file
    '''
    with open(gene_file_path, 'r') as gene_file:
        genes = []
        for line in gene_file:
            genes.append(line.strip().strip(','))

    return genes


def get_class_weights(train_loader):
    '''Calculate class weights for better training performance on unbalanced data

    Arguments
    ---------
    train_loader: pytorch.DataLoader
        The data loader for a ExpressionDataset containing the labels to calculate weights for

    Returns
    -------
    weights: dict
        A dictionary mapping encoded labels to weights
    '''
    value_counts, total = get_value_counts(train_loader)

    # Weight labels according to the inverse of their frequency
    weights = {}
    for label in value_counts:
        weights[label] = 1 - value_counts[label] / total

    return weights


def get_value_counts(data_loader):
    '''Get the number of instances of each label in the dataset

    Arguments
    ---------
    data_loader: pytorch.DataLoader
        The data loader for a ExpressionDataset containing the labels to count

    Returns
    -------
    value_counts: dict
        A dictionary mapping the labels to their number of occurences in the dataset
    total: int
        The total number of data points in the dataset
    '''
    value_counts = {}
    total = 0

    # Count number of instances of each label
    for batch in data_loader:
        _, labels, _ = batch
        for label in labels:
            if int(label) not in value_counts:
                value_counts[int(label)] = 1
            else:
                value_counts[int(label)] += 1
            total += 1

    return value_counts, total<|MERGE_RESOLUTION|>--- conflicted
+++ resolved
@@ -7,7 +7,41 @@
 import numpy as np
 
 
-<<<<<<< HEAD
+def generate_encoding(classes):
+    '''Given a list of class names, generate a one-hot encoding for each class
+
+    Arguments
+    ---------
+    classes: list of str
+        The classes to generate an encoding for
+
+    Returns
+    -------
+    label_to_encoding: dict
+        A dictionary mapping each class to its encoding
+    '''
+
+    # Handle binary classification by encoding as 0/1 instead of one-hot
+    if len(classes) == 2:
+        label_to_encoding = {}
+        for i in range(len(classes)):
+            label_to_encoding[classes[i]] = i
+
+        return label_to_encoding
+
+    else:
+        label_to_encoding = {}
+        zero_matrix = np.zeros((len(classes), len(classes)))
+
+        for i in range(len(classes)):
+            encoding = zero_matrix.copy()
+            encoding[i, i] = 1
+            label_to_encoding[classes[i]] = encoding
+
+        return label_to_encoding
+
+
+
 def get_data_dirs(data_root):
     ''' Extract all the data subdirectories in a given root directory
 
@@ -76,8 +110,6 @@
     return train_dirs, test_dirs
 
 
-=======
->>>>>>> 4be285fc
 def generate_encoding(classes):
     '''Given a list of class names, generate a one-hot encoding for each class
 
@@ -180,13 +212,13 @@
         pickle.dump(results, out_file)
 
 
-def train_tune_split(data_dirs, tune_study_count):
+def train_tune_split(data_dir, tune_study_count):
     '''Split the data directories into train and tune directories
 
     Arguments
     ---------
-    data_dirs: list of str or Path
-        The directories gene expression data
+    data_dir: str or Path
+        The directory containing subdirectories with gene expression data
     tune_study_count:
         The number of studies to put in the tuning set
 
@@ -197,6 +229,11 @@
     tune_dirs: list of strs
         The directories to be used for model tuning
     '''
+    # List everything in data_dir
+    subfiles = [os.path.join(data_dir, f) for f in os.listdir(data_dir)]
+    # Keep only data directories, not anything else that might be in data_dir
+    data_dirs = [f for f in subfiles if ('SRP' in f or 'GSE' in f) and os.path.isdir(f)]
+
     # Pull out directories for tuning, then put everything else in train_dirs
     tune_dirs = random.sample(data_dirs, tune_study_count)
     train_dirs = [dir_ for dir_ in data_dirs if dir_ not in tune_dirs]
@@ -268,34 +305,6 @@
     return labels
 
 
-def keep_samples_with_labels(df, sample_to_label, labels_to_keep):
-    ''' Remove all samples from a dataframe except those matching one of the provided labels
-
-    Arguments
-    ---------
-    df: pandas.DataFrame
-        The DataFrame to be filtered. Each column in the DataFrame should be a
-        sample contained in sample_to_label
-    sample_to_label: dict
-        A dictionary mapping sample ids to their label
-    labels_to_keep: dict.dict_keys (or list of strings, depending on python version)
-        The labels to be kept in the dataframe
-
-    Returns
-    df: pandas.DataFrame
-        The filtered version of the dataframe passed in
-    '''
-    keep_columns = [col for col in df.columns if sample_to_label[col] in labels_to_keep]
-    # Some studies will only contain a disease you aren't currently working with. If that
-    # is the case, return None to signal that the Dataset shouldn't include this study
-    if len(keep_columns) == 0:
-        return None
-
-    df = df[keep_columns]
-
-    return df
-
-
 def remove_samples_with_label(df, sample_to_label, label_to_remove):
     ''' Remove all samples with a given label from the DataFrame
 
